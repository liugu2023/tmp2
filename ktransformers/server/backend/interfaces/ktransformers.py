--- conflicted
+++ resolved
@@ -14,12 +14,8 @@
 from ktransformers.util.cuda_graph_runner import CUDAGraphRunner
 from ktransformers.local_chat import custom_models, default_optimize_rules
 from ktransformers.util.utils import get_device
-<<<<<<< HEAD
 from typing import Optional
-=======
 from ktransformers.operators.flashinfer_wrapper import flashinfer_enabled, MLAWrapperSingleton
-
->>>>>>> 1f28f75f
 
 warm_uped = False
 
@@ -205,13 +201,10 @@
         else:
             logits = self.model(inputs_embeds=inputs_embeds, return_dict=False)[0]
 
-<<<<<<< HEAD
         self.prepare_logits_wrapper(input_ids, device, temperature, top_p)
-=======
         if flashinfer_enabled:
             MLAWrapperSingleton.reset_buffer()
         self.prepare_logits_wrapper(input_ids, device)
->>>>>>> 1f28f75f
         next_token = self.logits_to_token(logits[0, -1, :])
         yield self.append_new_tokens(next_token)
 
