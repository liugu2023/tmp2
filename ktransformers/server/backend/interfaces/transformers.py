from typing import Any, List, Optional, Set
from transformers import (
    LlamaTokenizer,
    AutoTokenizer,
    AutoConfig,
    LlamaForCausalLM,
    GenerationConfig,
    StaticCache,
    AutoModelForCausalLM,
    BitsAndBytesConfig,
)

from ktransformers.server.config.config import Config
from ktransformers.server.schemas.base import ObjectID
from ktransformers.server.utils.multi_timer import Profiler
from torch.nn.attention import SDPBackend
import torch
import sys, os
from ..base import ThreadContext, BackendInterfaceBase
from ktransformers.server.config.log import logger
from ..args import ConfigArgs, default_args
from ktransformers.operators.flashinfer_wrapper import flashinfer_enabled, MLAWrapperSingleton

# This TextStreamer is a modified version from https://github.com/huggingface/transformers/blob/main/src/transformers/generation/streamers.py
class TextStreamer:

    def __init__(self, tokenizer: "AutoTokenizer", skip_prompt: bool = False, **decode_kwargs):
        self.tokenizer = tokenizer
        self.skip_prompt = skip_prompt
        self.decode_kwargs = decode_kwargs

        # variables used in the streaming process
        self.token_cache = []
        self.print_len = 0
        self.next_tokens_are_prompt = True

    def reset(self):
        self.token_cache = []
        self.print_len = 0

    def put(self, value) -> Optional[str]:
        """
        Receives tokens, decodes them, and prints them to stdout as soon as they form entire words.
        """
        if not isinstance(value, int):
            raise ValueError("TextStreamer only supports batch size 1, and int type input")

        if self.skip_prompt and self.next_tokens_are_prompt:
            self.next_tokens_are_prompt = False
            return None

        # Add the new token to the cache and decodes the entire thing.
        self.token_cache.append(value)
        text = self.tokenizer.decode(self.token_cache, skip_special_tokens=True, **self.decode_kwargs)

        # After the symbol for a new line, we flush the cache.
        if text.endswith("\n"):
            printable_text = text[self.print_len :]
            self.reset()
        # If the last token is a CJK character, we print the characters.
        elif len(text) > 0 and self._is_chinese_char(ord(text[-1])):
            printable_text = text[self.print_len :]
            self.print_len += len(printable_text)
        # Otherwise, prints until the last space char (simple heuristic to avoid printing incomplete words,
        # which may change with the subsequent token -- there are probably smarter ways to do this!)
        else:
            printable_text = text[self.print_len : text.rfind(" ") + 1]
            self.print_len += len(printable_text)
        return printable_text

    def end(self) -> Optional[str]:
        """Flushes any remaining cache and prints a newline to stdout."""
        # Flush the cache, if it exists
        if len(self.token_cache) > 0:
            text = self.tokenizer.decode(self.token_cache, skip_special_tokens=True, **self.decode_kwargs)
            printable_text = text[self.print_len :]
            self.reset()
        else:
            printable_text = ""

        self.next_tokens_are_prompt = True
        return printable_text

    def _is_chinese_char(self, cp):
        """Checks whether CP is the codepoint of a CJK character."""
        # This defines a "chinese character" as anything in the CJK Unicode block:
        #   https://en.wikipedia.org/wiki/CJK_Unified_Ideographs_(Unicode_block)
        #
        # Note that the CJK Unicode block is NOT all Japanese and Korean characters,
        # despite its name. The modern Korean Hangul alphabet is a different block,
        # as is Japanese Hiragana and Katakana. Those alphabets are used to write
        # space-separated words, so they are not treated specially and handled
        # like the all of the other languages.
        if (
            (cp >= 0x4E00 and cp <= 0x9FFF)
            or (cp >= 0x3400 and cp <= 0x4DBF)  #
            or (cp >= 0x20000 and cp <= 0x2A6DF)  #
            or (cp >= 0x2A700 and cp <= 0x2B73F)  #
            or (cp >= 0x2B740 and cp <= 0x2B81F)  #
            or (cp >= 0x2B820 and cp <= 0x2CEAF)  #
            or (cp >= 0xF900 and cp <= 0xFAFF)
            or (cp >= 0x2F800 and cp <= 0x2FA1F)  #
        ):  #
            return True

        return False


class TransformersThreadContext(ThreadContext):
    def get_local_messages(self):
        local_messages = []
        for m in self.messages:
            local_messages.append({"role": m.role.value, "content": m.get_text_content()})

        return local_messages


class TransformersInterface(BackendInterfaceBase):
    use_static_cache: bool = True

    model: Any
    tokenizer: AutoTokenizer

    cache: StaticCache
    generated_ids: torch.Tensor
    seq_length: int

    streamer: TextStreamer

    # thread_related
    last_request_id: Optional[str] = None
    ever_generated_ids: Set[int] = set()

    def __init__(self, args: ConfigArgs = default_args):
        self.args = args

        self.tokenizer = AutoTokenizer.from_pretrained(args.model_dir)
        self.model = AutoModelForCausalLM.from_pretrained(args.model_dir, device_map=args.device, use_safetensors=True)
        # logger.info(f"{args.model_name} loaded from {args.model_dir} to {args.device}")

        self.cache = StaticCache(
            config=self.model.config,
            max_batch_size=args.batch_size,
            max_cache_len=args.cache_lens,
            device=args.device,
            dtype=self.model.dtype,
        )
        # logger.info(f"StaticCache (length={args.cache_lens}) created at {args.device}, batch size:{args.batch_size}")

        self.streamer = TextStreamer(self.tokenizer)

    @property
    def current_ids(self):
        return self.generated_ids[:, self.seq_length - 1].unsqueeze(1)

    @property
    def active_cache_position(self):
        return torch.tensor([self.seq_length - 1], device=self.args.device)

    def tokenize_prompt(self, prompt: str):
        input_ids = self.tokenizer.encode(prompt, return_tensors="pt").to(self.args.device)
        return input_ids

    def format_and_tokenize_input_ids(self, thread_id: ObjectID, messages: List):
        for m in messages:
            if m["role"] == "system":
                logger.warning(f'change {m["role"]} to user')
                m["role"] = "user"

        new_messages = [messages[0]]
        for m in messages[1:]:
            if m["role"] == "user" and new_messages[-1]["role"] == "user":
                logger.warning("merge two adjacent user messages")
                new_messages[-1]["content"] += '\n' + m["content"]
            else:
                new_messages.append(m)
        # if (self.last_request_id is not None) and self.last_request_id == thread_id:
        #     input_ids = self.tokenizer.encode(self.tokenizer.eos_token+self.tokenizer.apply_chat_template([new_messages[-1]], return_tensors="pt",tokenize=False, add_generation_prompt=True), add_special_tokens = False, return_tensors="pt").to(self.args.device)
        # else:
        #     input_ids = self.tokenizer.apply_chat_template(
        #         new_messages, return_tensors="pt", add_generation_prompt=True
        #     ).to(self.args.device)
        input_str: str = self.tokenizer.apply_chat_template(new_messages,tokenize=False,add_generation_prompt=True)
        # drop <think> token in chat template
        if input_str.endswith('<think>\n'):
            input_str = input_str[:-len('<think>\n')]
        input_ids = self.tokenizer.encode(input_str, return_tensors="pt").to(self.args.device)
        if (self.last_request_id is not None) and self.last_request_id == thread_id:
            x = self.generated_ids[:,:self.seq_length]
            y = input_ids[:,:self.seq_length]
            # We can only hope that the input_ids are the same
            unequal_mask = torch.ne(x,y)
            unequal_positions = torch.nonzero(unequal_mask)
            num_unequal_elements = unequal_mask.sum().item()
            logger.warning(f'num_unequal_elements: {num_unequal_elements}') 

            input_ids = input_ids[:,self.seq_length:]
        logger.debug(f"get input ids of shape {input_ids.shape}")
        return input_ids

    def append_new_tokens(self, new_tokens: int) -> Optional[str]:
        self.generated_ids[0, self.seq_length] = new_tokens
        self.seq_length += 1
        return self.streamer.put(new_tokens)

    def prepare_logits_wrapper(self, inputs, device, temperature: Optional[float] = None, top_p: Optional[float] = None):
        if temperature is None or temperature == 0:
            temperature = self.model.generation_config.temperature
        if top_p is None:
            top_p = self.model.generation_config.top_p
        generation_config, model_kwargs = self.model._prepare_generation_config(
            None, max_length=self.args.max_new_tokens,
            do_sample=True, 
            top_k=self.args.top_k, 
            top_p=top_p, 
            temperature=temperature,
            repetition_penalty=self.args.repetition_penalty # change this to modify generate config
        )
        self.inputs = inputs
        try: # transformers==4.43
            self.logits_warper = (
                self.model._get_logits_warper(generation_config, device=device)
            )
        except: 
            self.logits_warper = (
                self.model._get_logits_warper(generation_config)
            )

    def logits_to_token(self, logits: torch.Tensor):
        logits = self.logits_warper(self.inputs.view(1, -1), logits.view(1, -1))

        probs = torch.nn.functional.softmax(logits, dim=-1)

        sample = True
        if sample:
            last = torch.multinomial(probs, num_samples=1)
        else:
            _, last = torch.topk(probs, k=1, dim=-1)

        last = last.item()
        self.ever_generated_ids.add(last)
        return last

    def decode_one_tokens(self):
        if self.use_static_cache:
            logits = self.model(
                self.current_ids,
                cache_position=self.active_cache_position,
                past_key_values=self.cache,
                return_dict=False,
                use_cache=True,
            )[0]
        else:
            logits = self.model(self.current_ids, return_dict=False)[0]
        logits = logits[0, -1, :]

        return self.logits_to_token(logits)

    @torch.no_grad
    def prefill(self, input_ids: torch.Tensor, is_new: bool, temperature: Optional[float] = None, top_p: Optional[float] = None):
        input_ids_length = input_ids.shape[-1]
        logger.debug(f"input_ids: {input_ids.shape}")

        if is_new:
            self.ever_generated_ids.clear()
            same_prefix = 0
            flat_input_ids = input_ids.flatten()

            if getattr(self, 'generated_ids', None) is None:
                self.generated_ids = torch.zeros(
                    self.args.batch_size,
                    input_ids.shape[-1] + self.args.max_new_tokens + 1,
                    dtype=torch.int,
                    device=self.args.device,
                )
                self.seq_length = 1            
            
            flat_prev_ids = self.generated_ids.flatten()
            for i in range(min(self.seq_length, flat_input_ids.shape[0]) - 1):
                if flat_input_ids[i] == flat_prev_ids[i]:
                    same_prefix += 1
                else:
                    break
            
            logger.debug(f"same prefix len: {same_prefix}")
            self.cache.remove_suffix(same_prefix)
            self.seq_length = same_prefix
            self.generated_ids = self.generated_ids[..., :same_prefix]
            input_ids = input_ids[..., same_prefix:]
            input_ids_length = input_ids.shape[-1]
        
        self.ever_generated_ids.clear()
        self.profiler.set_counter("prefill", input_ids_length)
        logger.debug(f"input_ids: {input_ids.shape}")

        logger.debug(f"generate_ids: {self.generated_ids.shape}")
        former_seq_length = self.seq_length
        self.seq_length += input_ids_length
        expected_length = self.seq_length + self.args.max_new_tokens + 1
        delta_length = expected_length - self.generated_ids.shape[-1]
        if delta_length > 0:
            new_generate_ids = torch.zeros(
                self.args.batch_size, delta_length, dtype=torch.int, device=self.args.device
            )
            self.generated_ids = torch.cat([self.generated_ids, new_generate_ids], dim=-1)
            
        logger.debug(f"cache position: {former_seq_length} to {self.seq_length}")
        cache_position = torch.arange(former_seq_length, self.seq_length, device=self.args.device)
        self.generated_ids[:, cache_position] = input_ids.to(self.args.device).to(torch.int)

        device = input_ids.device
        if not (type(self) is TransformersInterface):
            input_ids = input_ids.to("cpu")
        inputs_embeds = self.model.model.embed_tokens(input_ids).to(device)
        if self.use_static_cache:
            logits = self.model(
                inputs_embeds=inputs_embeds,
                cache_position=cache_position,
                past_key_values=self.cache,
                return_dict=False,
                use_cache=True,
            )[0]
        else:
            logits = self.model(inputs_embeds=inputs_embeds, return_dict=False)[0]

        self.prepare_logits_wrapper(input_ids, device, temperature, top_p)
        next_token = self.logits_to_token(logits[0, -1, :])
        yield self.append_new_tokens(next_token)

    @torch.no_grad
    def generate(self):
        self.args.max_new_tokens = min(self.args.max_new_tokens, self.args.cache_lens - self.seq_length) 
        if(self.args.max_new_tokens <= 0):
            logger.warning("max_new_tokens is less than 0")
            yield self.streamer.end()
            return
        logger.info(f"max_new_tokens: {self.args.max_new_tokens}")
        self.profiler.set_counter("decode", 0)
<<<<<<< HEAD
        for _ in range(1, self.args.max_new_tokens):
            with torch.nn.attention.sdpa_kernel(backends=[SDPBackend.FLASH_ATTENTION, SDPBackend.MATH, SDPBackend.EFFICIENT_ATTENTION]):
=======
        for i in range(1, self.args.max_new_tokens):
            
            with torch.backends.cuda.sdp_kernel(enable_flash=False, enable_mem_efficient=False, enable_math=True):
                if flashinfer_enabled:
                    MLAWrapperSingleton.plan_all(None,None,None,self.active_cache_position.to(torch.int32)+1,
                                             num_heads=self.model.config.num_attention_heads, head_dim_ckv=self.model.config.kv_lora_rank, 
                                             head_dim_kpe=self.model.config.qk_rope_head_dim, page_size=self.cache.page_size,
                                             sm_scale=(self.model.config.qk_rope_head_dim + self.model.config.qk_nope_head_dim) ** (-0.5), q_data_type=torch.bfloat16, kv_data_type=torch.bfloat16)
>>>>>>> 505f4e2c
                next_token = self.decode_one_tokens()
                self.profiler.inc("decode")
                if next_token == self.tokenizer.eos_token_id or "<|im_end|>" == self.tokenizer.decode(next_token):
                    assert self.args.batch_size == 1
                    break
                yield self.append_new_tokens(next_token)
        yield self.streamer.end()

    def check_is_new(self, thread_id: str):
        if not self.use_static_cache:
            return True
        if self.last_request_id is None:
            self.last_request_id = thread_id
            return True
        else:
            if self.last_request_id == thread_id:
                return False
            else:
                self.last_request_id = thread_id
                return True

    async def inference(self, local_messages, thread_id: str, temperature: Optional[float] = None, top_p: Optional[float] = None):
        self.streamer.reset()
        self.profiler.create_and_start_timer("tokenize")
        if isinstance(local_messages, List):
            input_ids = self.format_and_tokenize_input_ids(thread_id, local_messages)
        elif isinstance(local_messages, str):
            #local_messages = local_messages[0]['content']
            input_ids = self.tokenize_prompt(local_messages)
            #input_ids = torch.tensor([[6366]], device=input_ids.device)
        else:
            raise ValueError("local_messages should be List or str")
        
        if Config().user_force_think:
            token_thinks = torch.tensor([self.tokenizer.encode("<think>\n",add_special_tokens=False)],device=input_ids.device)
            input_ids = torch.cat(
                [input_ids, token_thinks], dim=1
            )

        self.profiler.pause_timer("tokenize")

        self.profiler.create_and_start_timer("prefill")

        if Config().user_force_think:
            think = '<think>\n'
            print(think, end="",flush=True)
            yield think
        
        for t in self.prefill(input_ids, self.check_is_new(thread_id), temperature, top_p):
            # output think token after prefill done
            if t is not None:
                print(t, end="",flush=True)
                yield t
        self.profiler.pause_timer("prefill")

        self.profiler.create_and_start_timer("decode")
        for t in self.generate():
            if t is not None:
                print(t, end="",flush=True)
                yield t 
        print("")
        self.profiler.pause_timer("decode")
        self.report_last_time_performance()<|MERGE_RESOLUTION|>--- conflicted
+++ resolved
@@ -336,19 +336,14 @@
             return
         logger.info(f"max_new_tokens: {self.args.max_new_tokens}")
         self.profiler.set_counter("decode", 0)
-<<<<<<< HEAD
-        for _ in range(1, self.args.max_new_tokens):
+
+        for i in range(1, self.args.max_new_tokens):
             with torch.nn.attention.sdpa_kernel(backends=[SDPBackend.FLASH_ATTENTION, SDPBackend.MATH, SDPBackend.EFFICIENT_ATTENTION]):
-=======
-        for i in range(1, self.args.max_new_tokens):
-            
-            with torch.backends.cuda.sdp_kernel(enable_flash=False, enable_mem_efficient=False, enable_math=True):
                 if flashinfer_enabled:
                     MLAWrapperSingleton.plan_all(None,None,None,self.active_cache_position.to(torch.int32)+1,
                                              num_heads=self.model.config.num_attention_heads, head_dim_ckv=self.model.config.kv_lora_rank, 
                                              head_dim_kpe=self.model.config.qk_rope_head_dim, page_size=self.cache.page_size,
                                              sm_scale=(self.model.config.qk_rope_head_dim + self.model.config.qk_nope_head_dim) ** (-0.5), q_data_type=torch.bfloat16, kv_data_type=torch.bfloat16)
->>>>>>> 505f4e2c
                 next_token = self.decode_one_tokens()
                 self.profiler.inc("decode")
                 if next_token == self.tokenizer.eos_token_id or "<|im_end|>" == self.tokenizer.decode(next_token):
